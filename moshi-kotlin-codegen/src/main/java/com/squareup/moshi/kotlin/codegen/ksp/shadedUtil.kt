--- conflicted
+++ resolved
@@ -32,17 +32,6 @@
  * Copied experimental utilities from KSP.
  */
 
-<<<<<<< HEAD
-/**
- * Find a class in the compilation classpath for the given name.
- *
- * @param name fully qualified name of the class to be loaded; using '.' as separator.
- * @return a KSClassDeclaration, or null if not found.
- */
-internal fun Resolver.getClassDeclarationByName(name: String): KSClassDeclaration? = getClassDeclarationByName(getKSNameFromString(name))
-
-=======
->>>>>>> ec6378bd
 internal fun <T : Annotation> KSAnnotated.getAnnotationsByType(annotationKClass: KClass<T>): Sequence<T> {
   return this.annotations.filter {
     it.shortName.getShortName() == annotationKClass.simpleName &&
@@ -156,8 +145,7 @@
 }
 
 @Suppress("UNCHECKED_CAST")
-<<<<<<< HEAD
-private fun List<*>.asArray(method: Method) = when (method.returnType.componentType.name) {
+private fun List<*>.asArray(method: Method, proxyClass: Class<*>) = when (method.returnType.componentType.name) {
   "boolean" -> (this as List<Boolean>).toBooleanArray()
 
   "byte" -> (this as List<Byte>).toByteArray()
@@ -174,9 +162,7 @@
 
   "long" -> (this as List<Long>).toLongArray()
 
-  "java.lang.Class" -> (this as List<KSType>).map {
-    Class.forName(it.declaration.qualifiedName!!.asString())
-  }.toTypedArray()
+  "java.lang.Class" -> (this as List<KSType>).asClasses(proxyClass).toTypedArray()
 
   "java.lang.String" -> (this as List<String>).toTypedArray()
 
@@ -184,39 +170,14 @@
     when {
       method.returnType.componentType.isEnum -> {
         this.toArray(method) { result -> result.asEnum(method.returnType.componentType) }
-      }
-
+
+        }
       method.returnType.componentType.isAnnotation -> {
         this.toArray(method) { result ->
           (result as KSAnnotation).asAnnotation(method.returnType.componentType)
-        }
-=======
-private fun List<*>.asArray(method: Method, proxyClass: Class<*>) =
-  when (method.returnType.componentType.name) {
-    "boolean" -> (this as List<Boolean>).toBooleanArray()
-    "byte" -> (this as List<Byte>).toByteArray()
-    "short" -> (this as List<Short>).toShortArray()
-    "char" -> (this as List<Char>).toCharArray()
-    "double" -> (this as List<Double>).toDoubleArray()
-    "float" -> (this as List<Float>).toFloatArray()
-    "int" -> (this as List<Int>).toIntArray()
-    "long" -> (this as List<Long>).toLongArray()
-    "java.lang.Class" -> (this as List<KSType>).asClasses(proxyClass).toTypedArray()
-    "java.lang.String" -> (this as List<String>).toTypedArray()
-    else -> { // arrays of enums or annotations
-      when {
-        method.returnType.componentType.isEnum -> {
-          this.toArray(method) { result -> result.asEnum(method.returnType.componentType) }
-        }
-        method.returnType.componentType.isAnnotation -> {
-          this.toArray(method) { result ->
-            (result as KSAnnotation).asAnnotation(method.returnType.componentType)
-          }
-        }
-        else -> throw IllegalStateException("Unable to process type ${method.returnType.componentType.name}")
->>>>>>> ec6378bd
+
       }
-
+}
       else -> throw IllegalStateException("Unable to process type ${method.returnType.componentType.name}")
     }
   }
@@ -235,31 +196,17 @@
 }
 
 @Suppress("UNCHECKED_CAST")
-<<<<<<< HEAD
 private fun <T> Any.asEnum(returnType: Class<T>): T = returnType.getDeclaredMethod("valueOf", String::class.java)
   .invoke(
     null,
-    // Change from upstream KSP - https://github.com/google/ksp/pull/685
+
     if (this is KSType) {
-      this.declaration.simpleName.getShortName()
+      this.declaration.simpleName.getShortName()} else if (this is KSClassDeclaration) {
+        this.simpleName.getShortName()
     } else {
       this.toString()
     },
   ) as T
-=======
-private fun <T> Any.asEnum(returnType: Class<T>): T =
-  returnType.getDeclaredMethod("valueOf", String::class.java)
-    .invoke(
-      null,
-      if (this is KSType) {
-        this.declaration.simpleName.getShortName()
-      } else if (this is KSClassDeclaration) {
-        this.simpleName.getShortName()
-      } else {
-        this.toString()
-      },
-    ) as T
->>>>>>> ec6378bd
 
 private fun Any.asByte(): Byte = if (this is Int) this.toByte() else this as Byte
 
