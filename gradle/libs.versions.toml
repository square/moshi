[versions]
autoService = "1.0.1"
gjf = "1.15.0"
jvmTarget = "1.8"
kotlin = "1.8.0"
kotlinCompileTesting = "1.4.9"
kotlinpoet = "1.12.0"
<<<<<<< HEAD
ksp = "1.8.0-1.0.9"
ktlint = "0.45.2"
=======
ksp = "1.7.0-1.0.6"
ktlint = "0.48.2"
>>>>>>> 8a098d6a

[plugins]
dokka = { id = "org.jetbrains.dokka", version = "1.7.20" }
japicmp = { id = "me.champeau.gradle.japicmp", version = "0.4.1" }
ksp = { id = "com.google.devtools.ksp", version.ref = "ksp" }
mavenPublish = { id = "com.vanniktech.maven.publish", version = "0.24.0" }
mavenShadow = { id = "com.github.johnrengelman.shadow", version = "8.0.0" }
spotless = { id = "com.diffplug.spotless", version = "6.15.0" }

[libraries]
asm = "org.ow2.asm:asm:9.4"
autoCommon = "com.google.auto:auto-common:1.2.1"
autoService = { module = "com.google.auto.service:auto-service-annotations", version.ref = "autoService" }
autoService-ksp = "dev.zacsweers.autoservice:auto-service-ksp:1.0.0"
guava = "com.google.guava:guava:31.1-jre"
jsr305 = "com.google.code.findbugs:jsr305:3.0.2"
kotlin-annotationProcessingEmbeddable = { module = "org.jetbrains.kotlin:kotlin-annotation-processing-embeddable", version.ref = "kotlin" }
kotlin-compilerEmbeddable = { module = "org.jetbrains.kotlin:kotlin-compiler-embeddable", version.ref = "kotlin" }
kotlin-reflect = { module = "org.jetbrains.kotlin:kotlin-reflect", version.ref = "kotlin" }
kotlinpoet = { module = "com.squareup:kotlinpoet", version.ref = "kotlinpoet" }
kotlinpoet-metadata = { module = "com.squareup:kotlinpoet-metadata", version.ref = "kotlinpoet" }
kotlinpoet-ksp = { module = "com.squareup:kotlinpoet-ksp", version.ref = "kotlinpoet" }
kotlinxMetadata = "org.jetbrains.kotlinx:kotlinx-metadata-jvm:0.6.0"
ksp = { module = "com.google.devtools.ksp:symbol-processing", version.ref = "ksp" }
ksp-api = { module = "com.google.devtools.ksp:symbol-processing-api", version.ref = "ksp" }
okio = "com.squareup.okio:okio:3.3.0"

# Test libs
assertj = "org.assertj:assertj-core:3.24.2"
junit = "junit:junit:4.13.2"
kotlinCompileTesting = { module = "com.github.tschuchortdev:kotlin-compile-testing", version.ref = "kotlinCompileTesting" }
kotlinCompileTesting-ksp = { module = "com.github.tschuchortdev:kotlin-compile-testing-ksp", version.ref ="kotlinCompileTesting" }
truth = "com.google.truth:truth:1.1.3"<|MERGE_RESOLUTION|>--- conflicted
+++ resolved
@@ -2,16 +2,11 @@
 autoService = "1.0.1"
 gjf = "1.15.0"
 jvmTarget = "1.8"
-kotlin = "1.8.0"
+kotlin = "1.8.10"
 kotlinCompileTesting = "1.4.9"
 kotlinpoet = "1.12.0"
-<<<<<<< HEAD
-ksp = "1.8.0-1.0.9"
-ktlint = "0.45.2"
-=======
-ksp = "1.7.0-1.0.6"
+ksp = "1.8.10-1.0.9"
 ktlint = "0.48.2"
->>>>>>> 8a098d6a
 
 [plugins]
 dokka = { id = "org.jetbrains.dokka", version = "1.7.20" }
