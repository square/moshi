--- conflicted
+++ resolved
@@ -2,13 +2,8 @@
 autoService = "1.1.1"
 jdk = "21"
 jvmTarget = "1.8"
-<<<<<<< HEAD
-kotlin = "2.3.0-RC2"
-kotlinCompileTesting = "0.11.1"
-=======
-kotlin = "2.2.21"
+kotlin = "2.3.0"
 kotlinCompileTesting = "0.12.0"
->>>>>>> cadce390
 kotlinpoet = "2.2.0"
 ksp = "2.3.4"
 
