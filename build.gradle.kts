--- conflicted
+++ resolved
@@ -30,18 +30,10 @@
 }
 
 plugins {
-<<<<<<< HEAD
-  id("com.vanniktech.maven.publish") version "0.14.2" apply false
-  id("org.jetbrains.dokka") version "1.5.0" apply false
-  id("com.diffplug.spotless") version "5.14.2"
-  id("ru.vyarus.animalsniffer") version "1.5.3" apply false
-  id("me.champeau.gradle.japicmp") version "0.2.9" apply false
-=======
   alias(libs.plugins.mavenPublish) apply false
   alias(libs.plugins.dokka) apply false
   alias(libs.plugins.spotless)
   alias(libs.plugins.japicmp) apply false
->>>>>>> 6947ab00
 }
 
 spotless {
