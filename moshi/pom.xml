--- conflicted
+++ resolved
@@ -38,15 +38,6 @@
           <version>RELEASE</version>
           <scope>test</scope>
       </dependency>
-<<<<<<< HEAD
-    <dependency>
-      <groupId>org.junit.jupiter</groupId>
-      <artifactId>junit-jupiter</artifactId>
-      <version>RELEASE</version>
-      <scope>test</scope>
-    </dependency>
-=======
->>>>>>> 97c98aea
   </dependencies>
 
   <build>
