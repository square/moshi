import me.champeau.gradle.japicmp.JapicmpTask

plugins {
  `java-library`
  id("me.champeau.gradle.japicmp")
}

val baseline = configurations.create("baseline")
val latest = configurations.create("latest")

dependencies {
  baseline("com.squareup.moshi:moshi:1.13.0") {
    isTransitive = false
    isForce = true
  }
  latest(project(":moshi"))
}

val japicmp = tasks.register<JapicmpTask>("japicmp") {
  dependsOn("jar")
  oldClasspath = baseline
  newClasspath = latest
  isOnlyBinaryIncompatibleModified = true
  isFailOnModification = true
  txtOutputFile = file("$buildDir/reports/japi.txt")
  isIgnoreMissingClasses = true
  isIncludeSynthetic = true
  classExcludes = listOf(
    "com.squareup.moshi.internal.NonNullJsonAdapter", // Internal.
    "com.squareup.moshi.internal.NullSafeJsonAdapter", // Internal.
    "com.squareup.moshi.internal.Util" // Internal.
  )
<<<<<<< HEAD
  methodExcludes = listOf(
    "com.squareup.moshi.JsonAdapter#indent(java.lang.String)" // Was unintentionally open before
=======
  fieldExcludes = listOf(
    "com.squareup.moshi.CollectionJsonAdapter#FACTORY" // False-positive, class is not public anyway
>>>>>>> 6f8d690e
  )
}

tasks.named("check").configure {
  dependsOn(japicmp)
}<|MERGE_RESOLUTION|>--- conflicted
+++ resolved
@@ -30,13 +30,11 @@
     "com.squareup.moshi.internal.NullSafeJsonAdapter", // Internal.
     "com.squareup.moshi.internal.Util" // Internal.
   )
-<<<<<<< HEAD
   methodExcludes = listOf(
     "com.squareup.moshi.JsonAdapter#indent(java.lang.String)" // Was unintentionally open before
-=======
+  )
   fieldExcludes = listOf(
     "com.squareup.moshi.CollectionJsonAdapter#FACTORY" // False-positive, class is not public anyway
->>>>>>> 6f8d690e
   )
 }
 
