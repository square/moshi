/*
 * Copyright (C) 2014 Square, Inc.
 *
 * Licensed under the Apache License, Version 2.0 (the "License");
 * you may not use this file except in compliance with the License.
 * You may obtain a copy of the License at
 *
 *    https://www.apache.org/licenses/LICENSE-2.0
 *
 * Unless required by applicable law or agreed to in writing, software
 * distributed under the License is distributed on an "AS IS" BASIS,
 * WITHOUT WARRANTIES OR CONDITIONS OF ANY KIND, either express or implied.
 * See the License for the specific language governing permissions and
 * limitations under the License.
 */
package com.squareup.moshi

import com.squareup.moshi.Types.createJsonQualifierImplementation
import com.squareup.moshi.internal.NO_ANNOTATIONS
import com.squareup.moshi.internal.canonicalize
import com.squareup.moshi.internal.isAnnotationPresent
import com.squareup.moshi.internal.removeSubtypeWildcard
import com.squareup.moshi.internal.toStringWithAnnotations
import com.squareup.moshi.internal.typesMatch
import java.lang.reflect.Type
import javax.annotation.CheckReturnValue

/**
 * Coordinates binding between JSON values and Java objects.
 *
 * Moshi instances are thread-safe, meaning multiple threads can safely use a single instance
 * concurrently.
 */
public class Moshi internal constructor(builder: Builder) {
  private val factories = buildList {
    addAll(builder.factories)
    addAll(BUILT_IN_FACTORIES)
  }
  private val lastOffset = builder.lastOffset
  private val lookupChainThreadLocal = ThreadLocal<LookupChain>()
  private val adapterCache = LinkedHashMap<Any?, JsonAdapter<*>?>()

  /** Returns a JSON adapter for `type`, creating it if necessary. */
  @CheckReturnValue
  public fun <T> adapter(type: Type): JsonAdapter<T> = adapter(type, NO_ANNOTATIONS)

  @CheckReturnValue
  public fun <T> adapter(type: Class<T>): JsonAdapter<T> = adapter(type, NO_ANNOTATIONS)

  @CheckReturnValue
  public fun <T> adapter(type: Type, annotationType: Class<out Annotation>): JsonAdapter<T> =
    adapter(type, setOf(createJsonQualifierImplementation(annotationType)))

  @CheckReturnValue
  public fun <T> adapter(type: Type, vararg annotationTypes: Class<out Annotation>): JsonAdapter<T> {
    if (annotationTypes.size == 1) {
      return adapter(type, annotationTypes[0])
    }
    val annotations = buildSet(annotationTypes.size) {
      for (annotationType in annotationTypes) {
        add(createJsonQualifierImplementation(annotationType)!!)
      }
    }
    return adapter(type, annotations)
  }

  @CheckReturnValue
  public fun <T> adapter(type: Type, annotations: Set<Annotation>): JsonAdapter<T> =
    adapter(type, annotations, fieldName = null)

  /**
   * @param fieldName An optional field name associated with this type. The field name is used as a
   * hint for better adapter lookup error messages for nested structures.
   */
  @CheckReturnValue
  public fun <T> adapter(
    type: Type,
    annotations: Set<Annotation>,
    fieldName: String?
  ): JsonAdapter<T> {
    val cleanedType = type.canonicalize().removeSubtypeWildcard()

    // If there's an equivalent adapter in the cache, we're done!
    val cacheKey = cacheKey(cleanedType, annotations)
    synchronized(adapterCache) {
      val result = adapterCache[cacheKey]
      @Suppress("UNCHECKED_CAST")
      if (result != null) return result as JsonAdapter<T>
    }
    var lookupChain = lookupChainThreadLocal.get()
    if (lookupChain == null) {
      lookupChain = LookupChain()
      lookupChainThreadLocal.set(lookupChain)
    }
    var success = false
    val adapterFromCall = lookupChain.push<T>(cleanedType, fieldName, cacheKey)
    try {
      if (adapterFromCall != null) return adapterFromCall

      // Ask each factory to create the JSON adapter.
      for (i in factories.indices) {
        @Suppress("UNCHECKED_CAST") // Factories are required to return only matching JsonAdapters.
        val result = factories[i].create(cleanedType, annotations, this) as JsonAdapter<T>? ?: continue

        // Success! Notify the LookupChain so it is cached and can be used by re-entrant calls.
        lookupChain.adapterFound(result)
        success = true
        return result
      }
      throw IllegalArgumentException("No JsonAdapter for ${type.toStringWithAnnotations(annotations)}")
    } catch (e: IllegalArgumentException) {
      throw lookupChain.exceptionWithLookupStack(e)
    } finally {
      lookupChain.pop(success)
    }
  }

  @CheckReturnValue
  public fun <T> nextAdapter(
    skipPast: JsonAdapter.Factory,
    type: Type,
    annotations: Set<Annotation>
  ): JsonAdapter<T> {
    val cleanedType = type.canonicalize().removeSubtypeWildcard()
    val skipPastIndex = factories.indexOf(skipPast)
    require(skipPastIndex != -1) { "Unable to skip past unknown factory $skipPast" }
    for (i in (skipPastIndex + 1) until factories.size) {
      @Suppress("UNCHECKED_CAST") // Factories are required to return only matching JsonAdapters.
      val result = factories[i].create(cleanedType, annotations, this) as JsonAdapter<T>?
      if (result != null) return result
    }
    throw IllegalArgumentException("No next JsonAdapter for ${cleanedType.toStringWithAnnotations(annotations)}")
  }

  /** Returns a new builder containing all custom factories used by the current instance. */
  @CheckReturnValue
  public fun newBuilder(): Builder {
    val result = Builder()
    // Runs to reuse var names
    run {
      val limit = lastOffset
      for (i in 0 until limit) {
        result.add(factories[i])
      }
    }
    run {
      val limit = factories.size - BUILT_IN_FACTORIES.size
      for (i in lastOffset until limit) {
        result.addLast(factories[i])
      }
    }
    return result
  }

  /** Returns an opaque object that's equal if the type and annotations are equal. */
  private fun cacheKey(type: Type, annotations: Set<Annotation>): Any {
    return if (annotations.isEmpty()) type else listOf(type, annotations)
  }

  public class Builder {
    internal val factories = mutableListOf<JsonAdapter.Factory>()
    internal var lastOffset = 0

    public fun <T> add(type: Type, jsonAdapter: JsonAdapter<T>): Builder = apply {
      add(newAdapterFactory(type, jsonAdapter))
    }

    public fun <T> add(
      type: Type,
      annotation: Class<out Annotation>,
      jsonAdapter: JsonAdapter<T>
    ): Builder = apply {
      add(newAdapterFactory(type, annotation, jsonAdapter))
    }

    public fun add(factory: JsonAdapter.Factory): Builder = apply {
      factories.add(lastOffset++, factory)
    }

    public fun add(adapter: Any): Builder = apply {
      add(AdapterMethodsFactory.get(adapter))
    }

    @Suppress("unused")
    public fun <T> addLast(type: Type, jsonAdapter: JsonAdapter<T>): Builder = apply {
      addLast(newAdapterFactory(type, jsonAdapter))
    }

    @Suppress("unused")
    public fun <T> addLast(
      type: Type,
      annotation: Class<out Annotation>,
      jsonAdapter: JsonAdapter<T>
    ): Builder = apply {
      addLast(newAdapterFactory(type, annotation, jsonAdapter))
    }

    public fun addLast(factory: JsonAdapter.Factory): Builder = apply {
      factories.add(factory)
    }

    @Suppress("unused")
    public fun addLast(adapter: Any): Builder = apply {
      addLast(AdapterMethodsFactory.get(adapter))
    }

    @CheckReturnValue
    public fun build(): Moshi = Moshi(this)
  }

  /**
   * A possibly-reentrant chain of lookups for JSON adapters.
   *
   * We keep track of the current stack of lookups: we may start by looking up the JSON adapter
   * for Employee, re-enter looking for the JSON adapter of HomeAddress, and re-enter again looking
   * up the JSON adapter of PostalCode. If any of these lookups fail we can provide a stack trace
   * with all of the lookups.
   *
   * Sometimes a JSON adapter factory depends on its own product; either directly or indirectly.
   * To make this work, we offer a JSON adapter stub while the final adapter is being computed. When
   * it is ready, we wire the stub to that finished adapter. This is necessary in self-referential
   * object models, such as an `Employee` class that has a `List<Employee>` field for an
   * organization's management hierarchy.
   *
   * This class defers putting any JSON adapters in the cache until the topmost JSON adapter has
   * successfully been computed. That way we don't pollute the cache with incomplete stubs, or
   * adapters that may transitively depend on incomplete stubs.
   */
  internal inner class LookupChain {
    private val callLookups = mutableListOf<Lookup<*>>()
    private val stack = ArrayDeque<Lookup<*>>()
    private var exceptionAnnotated = false

    /**
     * Returns a JSON adapter that was already created for this call, or null if this is the first
     * time in this call that the cache key has been requested in this call. This may return a
     * lookup that isn't yet ready if this lookup is reentrant.
     */
    fun <T> push(type: Type, fieldName: String?, cacheKey: Any): JsonAdapter<T>? {
      // Try to find a lookup with the same key for the same call.
      var i = 0
      val size = callLookups.size
      while (i < size) {
        val lookup = callLookups[i]
        if (lookup.cacheKey == cacheKey) {
          @Suppress("UNCHECKED_CAST")
          val hit = lookup as Lookup<T>
          stack += hit
          return if (hit.adapter != null) hit.adapter else hit
        }
        i++
      }

      // We might need to know about this cache key later in this call. Prepare for that.
      val lookup = Lookup<Any>(type, fieldName, cacheKey)
      callLookups += lookup
      stack += lookup
      return null
    }

    /** Sets the adapter result of the current lookup. */
    fun <T> adapterFound(result: JsonAdapter<T>) {
      @Suppress("UNCHECKED_CAST")
      val currentLookup = stack.last() as Lookup<T>
      currentLookup.adapter = result
    }

    /**
     * Completes the current lookup by removing a stack frame.
     *
     * @param success true if the adapter cache should be populated if this is the topmost lookup.
     */
    fun pop(success: Boolean) {
      stack.removeLast()
      if (!stack.isEmpty()) return
      lookupChainThreadLocal.remove()
      if (success) {
        synchronized(adapterCache) {
          var i = 0
          val size = callLookups.size
          while (i < size) {
            val lookup = callLookups[i]
            val replaced = adapterCache.put(lookup.cacheKey, lookup.adapter)
            if (replaced != null) {
              @Suppress("UNCHECKED_CAST")
              (lookup as Lookup<Any>).adapter = replaced as JsonAdapter<Any>
              adapterCache[lookup.cacheKey] = replaced
            }
            i++
          }
        }
      }
    }

    fun exceptionWithLookupStack(e: IllegalArgumentException): IllegalArgumentException {
      // Don't add the lookup stack to more than one exception; the deepest is sufficient.
      if (exceptionAnnotated) return e
      exceptionAnnotated = true
      val size = stack.size
      if (size == 1 && stack.first().fieldName == null) return e
      val errorMessage = buildString {
        append(e.message)
        for (lookup in stack.asReversed()) {
          append("\nfor ").append(lookup.type)
          if (lookup.fieldName != null) {
            append(' ').append(lookup.fieldName)
          }
        }
      }
      return IllegalArgumentException(errorMessage, e)
    }
  }

  /** This class implements `JsonAdapter` so it can be used as a stub for re-entrant calls. */
  internal class Lookup<T>(val type: Type, val fieldName: String?, val cacheKey: Any) : JsonAdapter<T>() {
    var adapter: JsonAdapter<T>? = null

    override fun fromJson(reader: JsonReader) = withAdapter { fromJson(reader) }

    @Suppress("NULLABILITY_MISMATCH_BASED_ON_JAVA_ANNOTATIONS") // TODO remove after JsonAdapter is migrated
    override fun toJson(writer: JsonWriter, value: T?) = withAdapter { toJson(writer, value) }

    private inline fun <R> withAdapter(body: JsonAdapter<T>.() -> R): R =
      checkNotNull(adapter) { "JsonAdapter isn't ready" }.body()

    override fun toString() = adapter?.toString() ?: super.toString()
  }

  internal companion object {
    @JvmField
    val BUILT_IN_FACTORIES: List<JsonAdapter.Factory> = buildList(6) {
<<<<<<< HEAD
      add(StandardJsonAdapters)
      add(CollectionJsonAdapter.FACTORY)
=======
      add(StandardJsonAdapters.FACTORY)
      add(CollectionJsonAdapter.Factory)
>>>>>>> 6f8d690e
      add(MapJsonAdapter.FACTORY)
      add(ArrayJsonAdapter.FACTORY)
      add(RecordJsonAdapter.FACTORY)
      add(ClassJsonAdapter.FACTORY)
    }

    fun <T> newAdapterFactory(
      type: Type,
      jsonAdapter: JsonAdapter<T>
    ): JsonAdapter.Factory {
      return JsonAdapter.Factory { targetType, annotations, _ ->
        if (annotations.isEmpty() && typesMatch(type, targetType)) jsonAdapter else null
      }
    }

    fun <T> newAdapterFactory(
      type: Type,
      annotation: Class<out Annotation>,
      jsonAdapter: JsonAdapter<T>
    ): JsonAdapter.Factory {
      require(annotation.isAnnotationPresent(JsonQualifier::class.java)) { "$annotation does not have @JsonQualifier" }
      require(annotation.declaredMethods.isEmpty()) { "Use JsonAdapter.Factory for annotations with elements" }
      return JsonAdapter.Factory { targetType, annotations, _ ->
        if (typesMatch(type, targetType) && annotations.size == 1 && annotations.isAnnotationPresent(annotation)) {
          jsonAdapter
        } else {
          null
        }
      }
    }
  }
}<|MERGE_RESOLUTION|>--- conflicted
+++ resolved
@@ -329,13 +329,8 @@
   internal companion object {
     @JvmField
     val BUILT_IN_FACTORIES: List<JsonAdapter.Factory> = buildList(6) {
-<<<<<<< HEAD
       add(StandardJsonAdapters)
-      add(CollectionJsonAdapter.FACTORY)
-=======
-      add(StandardJsonAdapters.FACTORY)
       add(CollectionJsonAdapter.Factory)
->>>>>>> 6f8d690e
       add(MapJsonAdapter.FACTORY)
       add(ArrayJsonAdapter.FACTORY)
       add(RecordJsonAdapter.FACTORY)
