/*
 * Copyright (C) 2017 Square, Inc.
 *
 * Licensed under the Apache License, Version 2.0 (the "License");
 * you may not use this file except in compliance with the License.
 * You may obtain a copy of the License at
 *
 *    https://www.apache.org/licenses/LICENSE-2.0
 *
 * Unless required by applicable law or agreed to in writing, software
 * distributed under the License is distributed on an "AS IS" BASIS,
 * WITHOUT WARRANTIES OR CONDITIONS OF ANY KIND, either express or implied.
 * See the License for the specific language governing permissions and
 * limitations under the License.
 */
package com.squareup.moshi.kotlin.reflect

import com.google.common.truth.Truth.assertThat
import com.squareup.moshi.FromJson
import com.squareup.moshi.Json
import com.squareup.moshi.JsonAdapter
import com.squareup.moshi.JsonClass
import com.squareup.moshi.JsonDataException
import com.squareup.moshi.JsonQualifier
import com.squareup.moshi.JsonReader
import com.squareup.moshi.JsonWriter
import com.squareup.moshi.Moshi
import com.squareup.moshi.ToJson
import com.squareup.moshi.Types
import org.assertj.core.api.Assertions
import org.junit.Assert.fail
import org.junit.Ignore
import org.junit.Test
import java.io.ByteArrayOutputStream
import java.lang.reflect.ParameterizedType
import java.lang.reflect.WildcardType
import java.util.Locale
import java.util.SimpleTimeZone
import kotlin.annotation.AnnotationRetention.RUNTIME

@Suppress("UNUSED", "UNUSED_PARAMETER")
class KotlinJsonAdapterTest {
  @Test fun constructorParameters() {
    val moshi = Moshi.Builder().add(KotlinJsonAdapterFactory()).build()
    val jsonAdapter = moshi.adapter<ConstructorParameters>()

    val encoded = ConstructorParameters(3, 5)
    assertThat(jsonAdapter.toJson(encoded)).isEqualTo("""{"a":3,"b":5}""")

    val decoded = jsonAdapter.fromJson("""{"a":4,"b":6}""")!!
    assertThat(decoded.a).isEqualTo(4)
    assertThat(decoded.b).isEqualTo(6)
  }

  class ConstructorParameters(var a: Int, var b: Int)

  @Test fun properties() {
    val moshi = Moshi.Builder().add(KotlinJsonAdapterFactory()).build()
    val jsonAdapter = moshi.adapter<Properties>()

    val encoded = Properties()
    encoded.a = 3
    encoded.b = 5
    assertThat(jsonAdapter.toJson(encoded)).isEqualTo("""{"a":3,"b":5}""")

    val decoded = jsonAdapter.fromJson("""{"a":3,"b":5}""")!!
    assertThat(decoded.a).isEqualTo(3)
    assertThat(decoded.b).isEqualTo(5)
  }

  class Properties {
    var a: Int = -1
    var b: Int = -1
  }

  @Test fun constructorParametersAndProperties() {
    val moshi = Moshi.Builder().add(KotlinJsonAdapterFactory()).build()
    val jsonAdapter = moshi.adapter<ConstructorParametersAndProperties>()

    val encoded = ConstructorParametersAndProperties(3)
    encoded.b = 5
    assertThat(jsonAdapter.toJson(encoded)).isEqualTo("""{"a":3,"b":5}""")

    val decoded = jsonAdapter.fromJson("""{"a":4,"b":6}""")!!
    assertThat(decoded.a).isEqualTo(4)
    assertThat(decoded.b).isEqualTo(6)
  }

  class ConstructorParametersAndProperties(var a: Int) {
    var b: Int = -1
  }

  @Test fun immutableConstructorParameters() {
    val moshi = Moshi.Builder().add(KotlinJsonAdapterFactory()).build()
    val jsonAdapter = moshi.adapter<ImmutableConstructorParameters>()

    val encoded = ImmutableConstructorParameters(3, 5)
    assertThat(jsonAdapter.toJson(encoded)).isEqualTo("""{"a":3,"b":5}""")

    val decoded = jsonAdapter.fromJson("""{"a":4,"b":6}""")!!
    assertThat(decoded.a).isEqualTo(4)
    assertThat(decoded.b).isEqualTo(6)
  }

  class ImmutableConstructorParameters(val a: Int, val b: Int)

  @Test fun immutableProperties() {
    val moshi = Moshi.Builder().add(KotlinJsonAdapterFactory()).build()
    val jsonAdapter = moshi.adapter<ImmutableProperties>()

    val encoded = ImmutableProperties(3, 5)
    assertThat(jsonAdapter.toJson(encoded)).isEqualTo("""{"a":3,"b":5}""")

    val decoded = jsonAdapter.fromJson("""{"a":3,"b":5}""")!!
    assertThat(decoded.a).isEqualTo(3)
    assertThat(decoded.b).isEqualTo(5)
  }

  class ImmutableProperties(a: Int, b: Int) {
    val a = a
    val b = b
  }

  @Test fun constructorDefaults() {
    val moshi = Moshi.Builder().add(KotlinJsonAdapterFactory()).build()
    val jsonAdapter = moshi.adapter<ConstructorDefaultValues>()

    val encoded = ConstructorDefaultValues(3, 5)
    assertThat(jsonAdapter.toJson(encoded)).isEqualTo("""{"a":3,"b":5}""")

    val decoded = jsonAdapter.fromJson("""{"b":6}""")!!
    assertThat(decoded.a).isEqualTo(-1)
    assertThat(decoded.b).isEqualTo(6)
  }

  class ConstructorDefaultValues(var a: Int = -1, var b: Int = -2)

  @Test fun duplicatedValueParameter() {
    val moshi = Moshi.Builder().add(KotlinJsonAdapterFactory()).build()
    val jsonAdapter = moshi.adapter<DuplicateValueParameter>()

    try {
      jsonAdapter.fromJson("""{"a":4,"a":4}""")
      fail()
    } catch (expected: JsonDataException) {
      assertThat(expected).hasMessageThat().isEqualTo("Multiple values for 'a' at $.a")
    }
  }

  class DuplicateValueParameter(var a: Int = -1, var b: Int = -2)

  @Test fun duplicatedValueProperty() {
    val moshi = Moshi.Builder().add(KotlinJsonAdapterFactory()).build()
    val jsonAdapter = moshi.adapter<DuplicateValueProperty>()

    try {
      jsonAdapter.fromJson("""{"a":4,"a":4}""")
      fail()
    } catch (expected: JsonDataException) {
      assertThat(expected).hasMessageThat().isEqualTo("Multiple values for 'a' at $.a")
    }
  }

  class DuplicateValueProperty {
    var a: Int = -1
    var b: Int = -2
  }

  @Test fun explicitNull() {
    val moshi = Moshi.Builder().add(KotlinJsonAdapterFactory()).build()
    val jsonAdapter = moshi.adapter<ExplicitNull>()

    val encoded = ExplicitNull(null, 5)
    assertThat(jsonAdapter.toJson(encoded)).isEqualTo("""{"b":5}""")
    assertThat(jsonAdapter.serializeNulls().toJson(encoded)).isEqualTo("""{"a":null,"b":5}""")

    val decoded = jsonAdapter.fromJson("""{"a":null,"b":6}""")!!
    assertThat(decoded.a).isEqualTo(null)
    assertThat(decoded.b).isEqualTo(6)
  }

  class ExplicitNull(var a: Int?, var b: Int?)

  @Test fun absentNull() {
    val moshi = Moshi.Builder().add(KotlinJsonAdapterFactory()).build()
    val jsonAdapter = moshi.adapter<AbsentNull>()

    val encoded = AbsentNull(null, 5)
    assertThat(jsonAdapter.toJson(encoded)).isEqualTo("""{"b":5}""")
    assertThat(jsonAdapter.serializeNulls().toJson(encoded)).isEqualTo("""{"a":null,"b":5}""")

    val decoded = jsonAdapter.fromJson("""{"b":6}""")!!
    assertThat(decoded.a).isNull()
    assertThat(decoded.b).isEqualTo(6)
  }

  class AbsentNull(var a: Int?, var b: Int?)

  @Test fun repeatedValue() {
    val moshi = Moshi.Builder().add(KotlinJsonAdapterFactory()).build()
    val jsonAdapter = moshi.adapter<RepeatedValue>()

    try {
      jsonAdapter.fromJson("""{"a":4,"b":null,"b":6}""")
      fail()
    } catch (expected: JsonDataException) {
      assertThat(expected).hasMessageThat().isEqualTo("Multiple values for 'b' at $.b")
    }
  }

  class RepeatedValue(var a: Int, var b: Int?)

  @Test fun constructorParameterWithQualifier() {
    val moshi = Moshi.Builder()
      .add(KotlinJsonAdapterFactory())
      .add(UppercaseJsonAdapter())
      .build()
    val jsonAdapter = moshi.adapter<ConstructorParameterWithQualifier>()

    val encoded = ConstructorParameterWithQualifier("Android", "Banana")
    assertThat(jsonAdapter.toJson(encoded)).isEqualTo("""{"a":"ANDROID","b":"Banana"}""")

    val decoded = jsonAdapter.fromJson("""{"a":"Android","b":"Banana"}""")!!
    assertThat(decoded.a).isEqualTo("android")
    assertThat(decoded.b).isEqualTo("Banana")
  }

  class ConstructorParameterWithQualifier(@Uppercase var a: String, var b: String)

  @Test fun propertyWithQualifier() {
    val moshi = Moshi.Builder()
      .add(KotlinJsonAdapterFactory())
      .add(UppercaseJsonAdapter())
      .build()
    val jsonAdapter = moshi.adapter<PropertyWithQualifier>()

    val encoded = PropertyWithQualifier()
    encoded.a = "Android"
    encoded.b = "Banana"
    assertThat(jsonAdapter.toJson(encoded)).isEqualTo("""{"a":"ANDROID","b":"Banana"}""")

    val decoded = jsonAdapter.fromJson("""{"a":"Android","b":"Banana"}""")!!
    assertThat(decoded.a).isEqualTo("android")
    assertThat(decoded.b).isEqualTo("Banana")
  }

  class PropertyWithQualifier {
    @Uppercase var a: String = ""
    var b: String = ""
  }

  @Test fun constructorParameterWithJsonName() {
    val moshi = Moshi.Builder().add(KotlinJsonAdapterFactory()).build()
    val jsonAdapter = moshi.adapter<ConstructorParameterWithJsonName>()

    val encoded = ConstructorParameterWithJsonName(3, 5)
    assertThat(jsonAdapter.toJson(encoded)).isEqualTo("""{"key a":3,"b":5}""")

    val decoded = jsonAdapter.fromJson("""{"key a":4,"b":6}""")!!
    assertThat(decoded.a).isEqualTo(4)
    assertThat(decoded.b).isEqualTo(6)
  }

  class ConstructorParameterWithJsonName(@Json(name = "key a") var a: Int, var b: Int)

  @Test fun propertyWithJsonName() {
    val moshi = Moshi.Builder().add(KotlinJsonAdapterFactory()).build()
    val jsonAdapter = moshi.adapter<PropertyWithJsonName>()

    val encoded = PropertyWithJsonName()
    encoded.a = 3
    encoded.b = 5
    assertThat(jsonAdapter.toJson(encoded)).isEqualTo("""{"key a":3,"b":5}""")

    val decoded = jsonAdapter.fromJson("""{"key a":4,"b":6}""")!!
    assertThat(decoded.a).isEqualTo(4)
    assertThat(decoded.b).isEqualTo(6)
  }

  class PropertyWithJsonName {
    @Json(name = "key a") var a: Int = -1
    var b: Int = -1
  }

  @Test fun transientConstructorParameter() {
    val moshi = Moshi.Builder().add(KotlinJsonAdapterFactory()).build()
    val jsonAdapter = moshi.adapter<TransientConstructorParameter>()

    val encoded = TransientConstructorParameter(3, 5)
    assertThat(jsonAdapter.toJson(encoded)).isEqualTo("""{"b":5}""")

    val decoded = jsonAdapter.fromJson("""{"a":4,"b":6}""")!!
    assertThat(decoded.a).isEqualTo(-1)
    assertThat(decoded.b).isEqualTo(6)
  }

  class TransientConstructorParameter(@Transient var a: Int = -1, var b: Int = -1)

  @Test fun multipleTransientConstructorParameters() {
    val moshi = Moshi.Builder().add(KotlinJsonAdapterFactory()).build()
    val jsonAdapter = moshi.adapter(MultipleTransientConstructorParameters::class.java)

    val encoded = MultipleTransientConstructorParameters(3, 5, 7)
    assertThat(jsonAdapter.toJson(encoded)).isEqualTo("""{"b":5}""")

    val decoded = jsonAdapter.fromJson("""{"a":4,"b":6}""")!!
    assertThat(decoded.a).isEqualTo(-1)
    assertThat(decoded.b).isEqualTo(6)
    assertThat(decoded.c).isEqualTo(-1)
  }

  class MultipleTransientConstructorParameters(@Transient var a: Int = -1, var b: Int = -1, @Transient var c: Int = -1)

  @Test fun requiredTransientConstructorParameterFails() {
    val moshi = Moshi.Builder().add(KotlinJsonAdapterFactory()).build()
    try {
      moshi.adapter<RequiredTransientConstructorParameter>()
      fail()
    } catch (expected: IllegalArgumentException) {
<<<<<<< HEAD
      assertThat(expected).hasMessage("No default value for transient constructor parameter 'a' on type '${RequiredTransientConstructorParameter::class.qualifiedName}'")
=======
      assertThat(expected).hasMessageThat().isEqualTo(
        "No default value for transient constructor parameter #0 " +
          "a of fun <init>(kotlin.Int): " +
          "com.squareup.moshi.kotlin.reflect.KotlinJsonAdapterTest.RequiredTransientConstructorParameter"
      )
>>>>>>> f1924734
    }
  }

  class RequiredTransientConstructorParameter(@Transient var a: Int)

  @Test fun transientProperty() {
    val moshi = Moshi.Builder().add(KotlinJsonAdapterFactory()).build()
    val jsonAdapter = moshi.adapter<TransientProperty>()

    val encoded = TransientProperty()
    encoded.a = 3
    encoded.setB(4)
    encoded.c = 5
    assertThat(jsonAdapter.toJson(encoded)).isEqualTo("""{"c":5}""")

    val decoded = jsonAdapter.fromJson("""{"a":4,"b":5,"c":6}""")!!
    assertThat(decoded.a).isEqualTo(-1)
    assertThat(decoded.getB()).isEqualTo(-1)
    assertThat(decoded.c).isEqualTo(6)
  }

  class TransientProperty {
    @Transient var a: Int = -1
    @Transient private var b: Int = -1
    var c: Int = -1

    fun getB() = b

    fun setB(b: Int) {
      this.b = b
    }
  }

  @Test fun constructorParametersAndPropertiesWithSameNamesMustHaveSameTypes() {
    val moshi = Moshi.Builder().add(KotlinJsonAdapterFactory()).build()
    try {
      moshi.adapter<ConstructorParameterWithSameNameAsPropertyButDifferentType>()
      fail()
    } catch (expected: IllegalArgumentException) {
      assertThat(expected).hasMessageThat().isEqualTo(
        "'a' has a constructor parameter of type " +
          "kotlin.Int but a property of type kotlin.String."
      )
    }
  }

  class ConstructorParameterWithSameNameAsPropertyButDifferentType(a: Int) {
    var a = "boo"
  }

  @Test fun supertypeConstructorParameters() {
    val moshi = Moshi.Builder().add(KotlinJsonAdapterFactory()).build()
    val jsonAdapter = moshi.adapter<SubtypeConstructorParameters>()

    val encoded = SubtypeConstructorParameters(3, 5)
    assertThat(jsonAdapter.toJson(encoded)).isEqualTo("""{"a":3,"b":5}""")

    val decoded = jsonAdapter.fromJson("""{"a":4,"b":6}""")!!
    assertThat(decoded.a).isEqualTo(4)
    assertThat(decoded.b).isEqualTo(6)
  }

  open class SupertypeConstructorParameters(var a: Int)

  class SubtypeConstructorParameters(a: Int, var b: Int) : SupertypeConstructorParameters(a)

  @Test fun supertypeProperties() {
    val moshi = Moshi.Builder().add(KotlinJsonAdapterFactory()).build()
    val jsonAdapter = moshi.adapter<SubtypeProperties>()

    val encoded = SubtypeProperties()
    encoded.a = 3
    encoded.b = 5
    assertThat(jsonAdapter.toJson(encoded)).isEqualTo("""{"b":5,"a":3}""")

    val decoded = jsonAdapter.fromJson("""{"a":4,"b":6}""")!!
    assertThat(decoded.a).isEqualTo(4)
    assertThat(decoded.b).isEqualTo(6)
  }

  open class SupertypeProperties {
    var a: Int = -1
  }

  class SubtypeProperties : SupertypeProperties() {
    var b: Int = -1
  }

  @Test fun extendsPlatformClassWithPrivateField() {
    val moshi = Moshi.Builder().add(KotlinJsonAdapterFactory()).build()
    val jsonAdapter = moshi.adapter<ExtendsPlatformClassWithPrivateField>()

    val encoded = ExtendsPlatformClassWithPrivateField(3)
    assertThat(jsonAdapter.toJson(encoded)).isEqualTo("""{"a":3}""")

    val decoded = jsonAdapter.fromJson("""{"a":4,"id":"B"}""")!!
    assertThat(decoded.a).isEqualTo(4)
    assertThat(decoded.id).isEqualTo("C")
  }

  internal class ExtendsPlatformClassWithPrivateField(var a: Int) : SimpleTimeZone(0, "C")

  @Ignore("Pending review")
  @Test
  fun extendsPlatformClassWithProtectedField() {
    val moshi = Moshi.Builder().add(KotlinJsonAdapterFactory()).build()
    val jsonAdapter = moshi.adapter<ExtendsPlatformClassWithProtectedField>()

    val encoded = ExtendsPlatformClassWithProtectedField(3)
    assertThat(jsonAdapter.toJson(encoded)).isEqualTo("""{"a":3,"buf":[0,0],"count":0}""")

    val decoded = jsonAdapter.fromJson("""{"a":4,"buf":[0,0],"size":0}""")!!
    assertThat(decoded.a).isEqualTo(4)
    assertThat(decoded.buf()).isEqualTo(ByteArray(2, { 0 }))
    assertThat(decoded.count()).isEqualTo(0)
  }

  internal class ExtendsPlatformClassWithProtectedField(var a: Int) : ByteArrayOutputStream(2) {
    fun buf() = buf
    fun count() = count
  }

  @Test fun platformTypeThrows() {
    val moshi = Moshi.Builder().add(KotlinJsonAdapterFactory()).build()
    try {
      moshi.adapter<Triple<*, *, *>>()
      fail()
    } catch (e: IllegalArgumentException) {
      assertThat(e).hasMessageThat().isEqualTo(
        "Platform class kotlin.Triple in kotlin.Triple<java.lang.Object, java.lang.Object, java.lang.Object> requires explicit JsonAdapter to be registered"
      )
    }
  }

  @Test fun privateConstructorParameters() {
    val moshi = Moshi.Builder().add(KotlinJsonAdapterFactory()).build()
    val jsonAdapter = moshi.adapter<PrivateConstructorParameters>()

    val encoded = PrivateConstructorParameters(3, 5)
    assertThat(jsonAdapter.toJson(encoded)).isEqualTo("""{"a":3,"b":5}""")

    val decoded = jsonAdapter.fromJson("""{"a":4,"b":6}""")!!
    assertThat(decoded.a()).isEqualTo(4)
    assertThat(decoded.b()).isEqualTo(6)
  }

  class PrivateConstructorParameters(private var a: Int, private var b: Int) {
    fun a() = a
    fun b() = b
  }

  @Test fun privateConstructor() {
    val moshi = Moshi.Builder().add(KotlinJsonAdapterFactory()).build()
    val jsonAdapter = moshi.adapter<PrivateConstructor>()

    val encoded = PrivateConstructor.newInstance(3, 5)
    assertThat(jsonAdapter.toJson(encoded)).isEqualTo("""{"a":3,"b":5}""")

    val decoded = jsonAdapter.fromJson("""{"a":4,"b":6}""")!!
    assertThat(decoded.a()).isEqualTo(4)
    assertThat(decoded.b()).isEqualTo(6)
  }

  class PrivateConstructor private constructor(var a: Int, var b: Int) {
    fun a() = a
    fun b() = b
    companion object {
      fun newInstance(a: Int, b: Int) = PrivateConstructor(a, b)
    }
  }

  @Test fun privateProperties() {
    val moshi = Moshi.Builder().add(KotlinJsonAdapterFactory()).build()
    val jsonAdapter = moshi.adapter<PrivateProperties>()

    val encoded = PrivateProperties()
    encoded.a(3)
    encoded.b(5)
    assertThat(jsonAdapter.toJson(encoded)).isEqualTo("""{"a":3,"b":5}""")

    val decoded = jsonAdapter.fromJson("""{"a":4,"b":6}""")!!
    assertThat(decoded.a()).isEqualTo(4)
    assertThat(decoded.b()).isEqualTo(6)
  }

  class PrivateProperties {
    private var a: Int = -1
    private var b: Int = -1

    fun a() = a

    fun a(a: Int) {
      this.a = a
    }

    fun b() = b

    fun b(b: Int) {
      this.b = b
    }
  }

  @Test fun unsettablePropertyIgnored() {
    val moshi = Moshi.Builder().add(KotlinJsonAdapterFactory()).build()
    val jsonAdapter = moshi.adapter<UnsettableProperty>()

    val encoded = UnsettableProperty()
    encoded.b = 5
    assertThat(jsonAdapter.toJson(encoded)).isEqualTo("""{"b":5}""")

    val decoded = jsonAdapter.fromJson("""{"a":4,"b":6}""")!!
    assertThat(decoded.a).isEqualTo(-1)
    assertThat(decoded.b).isEqualTo(6)
  }

  class UnsettableProperty {
    val a: Int = -1
    var b: Int = -1
  }

  @Test fun getterOnlyNoBackingField() {
    val moshi = Moshi.Builder().add(KotlinJsonAdapterFactory()).build()
    val jsonAdapter = moshi.adapter<GetterOnly>()

    val encoded = GetterOnly(3, 5)
    assertThat(jsonAdapter.toJson(encoded)).isEqualTo("""{"a":3,"b":5}""")

    val decoded = jsonAdapter.fromJson("""{"a":4,"b":6}""")!!
    assertThat(decoded.a).isEqualTo(4)
    assertThat(decoded.b).isEqualTo(6)
    assertThat(decoded.total).isEqualTo(10)
  }

  class GetterOnly(var a: Int, var b: Int) {
    val total: Int
      get() = a + b
  }

  @Test fun getterAndSetterNoBackingField() {
    val moshi = Moshi.Builder().add(KotlinJsonAdapterFactory()).build()
    val jsonAdapter = moshi.adapter<GetterAndSetter>()

    val encoded = GetterAndSetter(3, 5)
    assertThat(jsonAdapter.toJson(encoded)).isEqualTo("""{"a":3,"b":5,"total":8}""")

    // Whether b is 6 or 7 is an implementation detail. Currently we call constructors then setters.
    val decoded1 = jsonAdapter.fromJson("""{"a":4,"b":6,"total":11}""")!!
    assertThat(decoded1.a).isEqualTo(4)
    assertThat(decoded1.b).isEqualTo(7)
    assertThat(decoded1.total).isEqualTo(11)

    // Whether b is 6 or 7 is an implementation detail. Currently we call constructors then setters.
    val decoded2 = jsonAdapter.fromJson("""{"a":4,"total":11,"b":6}""")!!
    assertThat(decoded2.a).isEqualTo(4)
    assertThat(decoded2.b).isEqualTo(7)
    assertThat(decoded2.total).isEqualTo(11)
  }

  class GetterAndSetter(var a: Int, var b: Int) {
    var total: Int
      get() = a + b
      set(value) {
        b = value - a
      }
  }

  @Test fun nonPropertyConstructorParameter() {
    val moshi = Moshi.Builder().add(KotlinJsonAdapterFactory()).build()
    try {
      moshi.adapter<NonPropertyConstructorParameter>()
      fail()
    } catch (expected: IllegalArgumentException) {
<<<<<<< HEAD
      assertThat(expected).hasMessage(
        "No property for required constructor parameter 'a' on type '${NonPropertyConstructorParameter::class.qualifiedName}'"
=======
      assertThat(expected).hasMessageThat().isEqualTo(
        "No property for required constructor parameter #0 a of fun <init>(" +
          "kotlin.Int, kotlin.Int): ${NonPropertyConstructorParameter::class.qualifiedName}"
>>>>>>> f1924734
      )
    }
  }

  class NonPropertyConstructorParameter(a: Int, val b: Int)

  @Test fun kotlinEnumsAreNotCovered() {
    val moshi = Moshi.Builder().add(KotlinJsonAdapterFactory()).build()
    val adapter = moshi.adapter<UsingEnum>()

    assertThat(adapter.fromJson("""{"e": "A"}""")).isEqualTo(UsingEnum(KotlinEnum.A))
  }

  data class UsingEnum(val e: KotlinEnum)

  enum class KotlinEnum {
    A, B
  }

  @Test fun interfacesNotSupported() {
    val moshi = Moshi.Builder().add(KotlinJsonAdapterFactory()).build()
    try {
      moshi.adapter<Interface>()
      fail()
    } catch (e: IllegalArgumentException) {
      assertThat(e).hasMessageThat().isEqualTo(
        "No JsonAdapter for interface " +
          "com.squareup.moshi.kotlin.reflect.KotlinJsonAdapterTest\$Interface (with no annotations)"
      )
    }
  }

  interface Interface

  @Test fun abstractClassesNotSupported() {
    val moshi = Moshi.Builder().add(KotlinJsonAdapterFactory()).build()
    try {
      moshi.adapter<AbstractClass>()
      fail()
    } catch (e: IllegalArgumentException) {
      assertThat(e).hasMessageThat().isEqualTo(
        "Cannot serialize abstract class " +
          "com.squareup.moshi.kotlin.reflect.KotlinJsonAdapterTest\$AbstractClass"
      )
    }
  }

  abstract class AbstractClass(val a: Int)

  @Test fun innerClassesNotSupported() {
    val moshi = Moshi.Builder().add(KotlinJsonAdapterFactory()).build()
    try {
      moshi.adapter<InnerClass>()
      fail()
    } catch (e: IllegalArgumentException) {
      assertThat(e).hasMessageThat().isEqualTo(
        "Cannot serialize inner class " +
          "com.squareup.moshi.kotlin.reflect.KotlinJsonAdapterTest\$InnerClass"
      )
    }
  }

  inner class InnerClass(val a: Int)

  @Test fun localClassesNotSupported() {
    class LocalClass(val a: Int)
    val moshi = Moshi.Builder().add(KotlinJsonAdapterFactory()).build()
    try {
      moshi.adapter<LocalClass>()
      fail()
    } catch (e: IllegalArgumentException) {
      assertThat(e).hasMessageThat().isEqualTo(
        "Cannot serialize local class or object expression " +
          "com.squareup.moshi.kotlin.reflect.KotlinJsonAdapterTest\$localClassesNotSupported\$LocalClass"
      )
    }
  }

  @Test fun objectDeclarationsNotSupported() {
    val moshi = Moshi.Builder().add(KotlinJsonAdapterFactory()).build()
    try {
      moshi.adapter<ObjectDeclaration>()
      fail()
    } catch (e: IllegalArgumentException) {
      assertThat(e).hasMessageThat().isEqualTo(
        "Cannot serialize object declaration " +
          "com.squareup.moshi.kotlin.reflect.KotlinJsonAdapterTest\$ObjectDeclaration"
      )
    }
  }

  object ObjectDeclaration {
    var a = 5
  }

  @Test fun anonymousClassesNotSupported() {
    val expression = object : Any() {
      var a = 5
    }
    val moshi = Moshi.Builder().add(KotlinJsonAdapterFactory()).build()
    try {
      moshi.adapter(expression.javaClass)
      fail()
    } catch (e: IllegalArgumentException) {
      // anonymous/local classes are slightly different in bytecode across JVM versions
      val javaVersion = System.getProperty("java.version")
      val type = if (javaVersion.startsWith("1.8")) {
        "local class or object expression"
      } else {
        "anonymous class"
      }
      assertThat(e).hasMessageThat().isEqualTo(
        "Cannot serialize $type " +
          "com.squareup.moshi.kotlin.reflect.KotlinJsonAdapterTest\$anonymousClassesNotSupported" +
          "\$expression$1"
      )
    }
  }

  @Test fun manyProperties32() {
    val moshi = Moshi.Builder().add(KotlinJsonAdapterFactory()).build()
    val jsonAdapter = moshi.adapter<ManyProperties32>()

    val encoded = ManyProperties32(
      101, 102, 103, 104, 105,
      106, 107, 108, 109, 110,
      111, 112, 113, 114, 115,
      116, 117, 118, 119, 120,
      121, 122, 123, 124, 125,
      126, 127, 128, 129, 130,
      131, 132
    )
    val json = (
      """
        |{
        |"v01":101,"v02":102,"v03":103,"v04":104,"v05":105,
        |"v06":106,"v07":107,"v08":108,"v09":109,"v10":110,
        |"v11":111,"v12":112,"v13":113,"v14":114,"v15":115,
        |"v16":116,"v17":117,"v18":118,"v19":119,"v20":120,
        |"v21":121,"v22":122,"v23":123,"v24":124,"v25":125,
        |"v26":126,"v27":127,"v28":128,"v29":129,"v30":130,
        |"v31":131,"v32":132
        |}
        |"""
      ).trimMargin().replace("\n", "")

    assertThat(jsonAdapter.toJson(encoded)).isEqualTo(json)

    val decoded = jsonAdapter.fromJson(json)!!
    assertThat(decoded.v01).isEqualTo(101)
    assertThat(decoded.v32).isEqualTo(132)
  }

  class ManyProperties32(
    var v01: Int,
    var v02: Int,
    var v03: Int,
    var v04: Int,
    var v05: Int,
    var v06: Int,
    var v07: Int,
    var v08: Int,
    var v09: Int,
    var v10: Int,
    var v11: Int,
    var v12: Int,
    var v13: Int,
    var v14: Int,
    var v15: Int,
    var v16: Int,
    var v17: Int,
    var v18: Int,
    var v19: Int,
    var v20: Int,
    var v21: Int,
    var v22: Int,
    var v23: Int,
    var v24: Int,
    var v25: Int,
    var v26: Int,
    var v27: Int,
    var v28: Int,
    var v29: Int,
    var v30: Int,
    var v31: Int,
    var v32: Int
  )

  @Test fun manyProperties33() {
    val moshi = Moshi.Builder().add(KotlinJsonAdapterFactory()).build()
    val jsonAdapter = moshi.adapter<ManyProperties33>()

    val encoded = ManyProperties33(
      101, 102, 103, 104, 105,
      106, 107, 108, 109, 110,
      111, 112, 113, 114, 115,
      116, 117, 118, 119, 120,
      121, 122, 123, 124, 125,
      126, 127, 128, 129, 130,
      131, 132, 133
    )
    val json = (
      """
        |{
        |"v01":101,"v02":102,"v03":103,"v04":104,"v05":105,
        |"v06":106,"v07":107,"v08":108,"v09":109,"v10":110,
        |"v11":111,"v12":112,"v13":113,"v14":114,"v15":115,
        |"v16":116,"v17":117,"v18":118,"v19":119,"v20":120,
        |"v21":121,"v22":122,"v23":123,"v24":124,"v25":125,
        |"v26":126,"v27":127,"v28":128,"v29":129,"v30":130,
        |"v31":131,"v32":132,"v33":133
        |}
        |"""
      ).trimMargin().replace("\n", "")

    assertThat(jsonAdapter.toJson(encoded)).isEqualTo(json)

    val decoded = jsonAdapter.fromJson(json)!!
    assertThat(decoded.v01).isEqualTo(101)
    assertThat(decoded.v32).isEqualTo(132)
    assertThat(decoded.v33).isEqualTo(133)
  }

  class ManyProperties33(
    var v01: Int,
    var v02: Int,
    var v03: Int,
    var v04: Int,
    var v05: Int,
    var v06: Int,
    var v07: Int,
    var v08: Int,
    var v09: Int,
    var v10: Int,
    var v11: Int,
    var v12: Int,
    var v13: Int,
    var v14: Int,
    var v15: Int,
    var v16: Int,
    var v17: Int,
    var v18: Int,
    var v19: Int,
    var v20: Int,
    var v21: Int,
    var v22: Int,
    var v23: Int,
    var v24: Int,
    var v25: Int,
    var v26: Int,
    var v27: Int,
    var v28: Int,
    var v29: Int,
    var v30: Int,
    var v31: Int,
    var v32: Int,
    var v33: Int
  )

  data class Box<out T>(val data: T)

  @Test fun genericTypes() {
    val moshi = Moshi.Builder().add(KotlinJsonAdapterFactory()).build()
    val stringBoxAdapter = moshi.adapter<Box<String>>(
      Types.newParameterizedTypeWithOwner(
        KotlinJsonAdapterTest::class.java,
        Box::class.java,
        String::class.java
      )
    )
    assertThat(stringBoxAdapter.fromJson("""{"data":"hello"}""")).isEqualTo(Box("hello"))
    assertThat(stringBoxAdapter.toJson(Box("hello"))).isEqualTo("""{"data":"hello"}""")
  }

  data class NestedGenerics<R, C, out V>(val value: Map<R, Map<C, List<V>>>)

  @Test fun nestedGenericTypes() {
    val moshi = Moshi.Builder().add(KotlinJsonAdapterFactory()).build()
    val type = Types.newParameterizedTypeWithOwner(
      KotlinJsonAdapterTest::class.java,
      NestedGenerics::class.java,
      String::class.java,
      Int::class.javaObjectType,
      Types.newParameterizedTypeWithOwner(
        KotlinJsonAdapterTest::class.java,
        Box::class.java,
        String::class.java
      )
    )
    val adapter = moshi.adapter<NestedGenerics<String, Int, Box<String>>>(type).indent("  ")
    val json =
      """
      |{
      |  "value": {
      |    "hello": {
      |      "1": [
      |        {
      |          "data": " "
      |        },
      |        {
      |          "data": "world!"
      |        }
      |      ]
      |    }
      |  }
      |}
      """.trimMargin()
    val value = NestedGenerics(mapOf("hello" to mapOf(1 to listOf(Box(" "), Box("world!")))))
    assertThat(adapter.fromJson(json)).isEqualTo(value)
    assertThat(adapter.toJson(value)).isEqualTo(json)
  }

  @Test fun mixingReflectionAndCodegen() {
    val moshi = Moshi.Builder()
      .add(KotlinJsonAdapterFactory())
      .build()
    val generatedAdapter = moshi.adapter<UsesGeneratedAdapter>()
    val reflectionAdapter = moshi.adapter<UsesReflectionAdapter>()

    assertThat(generatedAdapter.toString())
      .isEqualTo("GeneratedJsonAdapter(KotlinJsonAdapterTest.UsesGeneratedAdapter).nullSafe()")
    assertThat(reflectionAdapter.toString())
      .isEqualTo(
        "KotlinJsonAdapter(com.squareup.moshi.kotlin.reflect.KotlinJsonAdapterTest" +
          ".UsesReflectionAdapter).nullSafe()"
      )
  }

  @JsonClass(generateAdapter = true)
  class UsesGeneratedAdapter(var a: Int, var b: Int)

  @JsonClass(generateAdapter = false)
  class UsesReflectionAdapter(var a: Int, var b: Int)

  @Retention(RUNTIME)
  @JsonQualifier
  annotation class Uppercase

  class UppercaseJsonAdapter {
    @ToJson fun toJson(@Uppercase s: String): String {
      return s.toUpperCase(Locale.US)
    }
    @FromJson @Uppercase fun fromJson(s: String): String {
      return s.toLowerCase(Locale.US)
    }
  }

  data class HasNullableBoolean(val boolean: Boolean?)

  @Test fun nullablePrimitivesUseBoxedPrimitiveAdapters() {
    val moshi = Moshi.Builder()
      .add(
        JsonAdapter.Factory { type, _, _ ->
          if (Boolean::class.javaObjectType == type) {
            return@Factory object : JsonAdapter<Boolean?>() {
              override fun fromJson(reader: JsonReader): Boolean? {
                if (reader.peek() != JsonReader.Token.BOOLEAN) {
                  reader.skipValue()
                  return null
                }
                return reader.nextBoolean()
              }

              override fun toJson(writer: JsonWriter, value: Boolean?) {
                writer.value(value)
              }
            }
          }
          null
        }
      )
      .add(KotlinJsonAdapterFactory())
      .build()
    val adapter = moshi.adapter<HasNullableBoolean>().serializeNulls()
    assertThat(adapter.fromJson("""{"boolean":"not a boolean"}"""))
      .isEqualTo(HasNullableBoolean(null))
    assertThat(adapter.toJson(HasNullableBoolean(null))).isEqualTo("""{"boolean":null}""")
  }

  @Test fun adaptersAreNullSafe() {
    val moshi = Moshi.Builder()
      .add(KotlinJsonAdapterFactory())
      .build()

    // TODO in CR: We had to mark this as nullable, vs before the jsonadapter factory would always run
    val adapter = moshi.adapter<HasNullableBoolean?>()
    assertThat(adapter.fromJson("null")).isNull()
    assertThat(adapter.toJson(null)).isEqualTo("null")
  }

  @Test fun kotlinClassesWithoutAdapterAreRefused() {
    val moshi = Moshi.Builder().build()
    try {
      moshi.adapter<PlainKotlinClass>()
      fail("Should not pass here")
    } catch (e: IllegalArgumentException) {
      assertThat(e).hasMessageThat().contains("Reflective serialization of Kotlin classes")
    }
  }

  class PlainKotlinClass

  @Test fun mapOfStringToStandardReflectionWildcards() {
    mapWildcardsParameterizedTest(
      MapOfStringToStandardReflection::class.java,
      """{"map":{"key":"value"}}""",
      MapOfStringToStandardReflection(mapOf("key" to "value"))
    )
  }

  @JvmSuppressWildcards(suppress = false)
  data class MapOfStringToStandardReflection(val map: Map<String, String> = mapOf())

  @Test fun mapOfStringToStandardCodegenWildcards() {
    mapWildcardsParameterizedTest(
      MapOfStringToStandardCodegen::class.java,
      """{"map":{"key":"value"}}""",
      MapOfStringToStandardCodegen(mapOf("key" to "value"))
    )
  }

  @JsonClass(generateAdapter = true)
  @JvmSuppressWildcards(suppress = false)
  data class MapOfStringToStandardCodegen(val map: Map<String, String> = mapOf())

  @Test fun mapOfStringToEnumReflectionWildcards() {
    mapWildcardsParameterizedTest(
      MapOfStringToEnumReflection::class.java,
      """{"map":{"key":"A"}}""",
      MapOfStringToEnumReflection(mapOf("key" to KotlinEnum.A))
    )
  }

  @JvmSuppressWildcards(suppress = false)
  data class MapOfStringToEnumReflection(val map: Map<String, KotlinEnum> = mapOf())

  @Test fun mapOfStringToEnumCodegenWildcards() {
    mapWildcardsParameterizedTest(
      MapOfStringToEnumCodegen::class.java,
      """{"map":{"key":"A"}}""",
      MapOfStringToEnumCodegen(mapOf("key" to KotlinEnum.A))
    )
  }

  @JsonClass(generateAdapter = true)
  @JvmSuppressWildcards(suppress = false)
  data class MapOfStringToEnumCodegen(val map: Map<String, KotlinEnum> = mapOf())

  @Test fun mapOfStringToCollectionReflectionWildcards() {
    mapWildcardsParameterizedTest(
      MapOfStringToCollectionReflection::class.java,
      """{"map":{"key":[]}}""",
      MapOfStringToCollectionReflection(mapOf("key" to listOf()))
    )
  }

  @JvmSuppressWildcards(suppress = false)
  data class MapOfStringToCollectionReflection(val map: Map<String, List<Int>> = mapOf())

  @Test fun mapOfStringToCollectionCodegenWildcards() {
    mapWildcardsParameterizedTest(
      MapOfStringToCollectionCodegen::class.java,
      """{"map":{"key":[]}}""",
      MapOfStringToCollectionCodegen(mapOf("key" to listOf()))
    )
  }

  @JsonClass(generateAdapter = true)
  @JvmSuppressWildcards(suppress = false)
  data class MapOfStringToCollectionCodegen(val map: Map<String, List<Int>> = mapOf())

  @Test fun mapOfStringToMapReflectionWildcards() {
    mapWildcardsParameterizedTest(
      MapOfStringToMapReflection::class.java,
      """{"map":{"key":{}}}""",
      MapOfStringToMapReflection(mapOf("key" to mapOf()))
    )
  }

  @JvmSuppressWildcards(suppress = false)
  data class MapOfStringToMapReflection(val map: Map<String, Map<String, Int>> = mapOf())

  @Test fun mapOfStringToMapCodegenWildcards() {
    mapWildcardsParameterizedTest(
      MapOfStringToMapCodegen::class.java,
      """{"map":{"key":{}}}""",
      MapOfStringToMapCodegen(mapOf("key" to mapOf()))
    )
  }

  @JsonClass(generateAdapter = true)
  @JvmSuppressWildcards(suppress = false)
  data class MapOfStringToMapCodegen(val map: Map<String, Map<String, Int>> = mapOf())

  @Test fun mapOfStringToArrayReflectionWildcards() {
    mapWildcardsParameterizedTest(
      MapOfStringToArrayReflection::class.java,
      """{"map":{"key":[]}}""",
      MapOfStringToArrayReflection(mapOf("key" to arrayOf()))
    )
  }

  @JvmSuppressWildcards(suppress = false)
  data class MapOfStringToArrayReflection(val map: Map<String, Array<Int>> = mapOf())

  @Test fun mapOfStringToArrayCodegenWildcards() {
    mapWildcardsParameterizedTest(
      MapOfStringToArrayCodegen::class.java,
      """{"map":{"key":[]}}""",
      MapOfStringToArrayCodegen(mapOf("key" to arrayOf()))
    )
  }

  @JsonClass(generateAdapter = true)
  @JvmSuppressWildcards(suppress = false)
  data class MapOfStringToArrayCodegen(val map: Map<String, Array<Int>> = mapOf())

  @Test fun mapOfStringToClassReflectionWildcards() {
    mapWildcardsParameterizedTest(
      MapOfStringToClassReflection::class.java,
      """{"map":{"key":{"a":19,"b":42}}}""",
      MapOfStringToClassReflection(mapOf("key" to ConstructorParameters(19, 42)))
    )
  }

  @JvmSuppressWildcards(suppress = false)
  data class MapOfStringToClassReflection(val map: Map<String, ConstructorParameters> = mapOf())

  @Test fun mapOfStringToClassCodegenWildcards() {
    mapWildcardsParameterizedTest(
      MapOfStringToClassCodegen::class.java,
      """{"map":{"key":{"a":19,"b":42}}}""",
      MapOfStringToClassCodegen(mapOf("key" to ConstructorParameters(19, 42)))
    )
  }

  @JsonClass(generateAdapter = true)
  @JvmSuppressWildcards(suppress = false)
  data class MapOfStringToClassCodegen(val map: Map<String, ConstructorParameters> = mapOf())

  @Test fun sealedClassesAreRejected() {
    val moshi = Moshi.Builder()
      .add(KotlinJsonAdapterFactory())
      .build()

    try {
      moshi.adapter<SealedClass>()
      fail()
    } catch (e: IllegalArgumentException) {
      assertThat(e).hasMessageThat().contains("Cannot reflectively serialize sealed class")
    }
  }

  sealed class SealedClass

  private fun <T> mapWildcardsParameterizedTest(type: Class<T>, json: String, value: T) {
    // Ensure the map was created with the expected wildcards of a Kotlin map.
    val fieldType = type.getDeclaredField("map").genericType
    val fieldTypeArguments = (fieldType as ParameterizedType).actualTypeArguments
    assertThat(fieldTypeArguments[0]).isNotInstanceOf(WildcardType::class.java)
    assertThat(fieldTypeArguments[1]).isInstanceOf(WildcardType::class.java)

    val moshi = Moshi.Builder().add(KotlinJsonAdapterFactory()).build()
    val adapter = moshi.adapter(type)

    Assertions.assertThat(adapter.fromJson(json)).isEqualToComparingFieldByFieldRecursively(value)
    assertThat(adapter.toJson(value)).isEqualTo(json)
  }
}<|MERGE_RESOLUTION|>--- conflicted
+++ resolved
@@ -317,15 +317,10 @@
       moshi.adapter<RequiredTransientConstructorParameter>()
       fail()
     } catch (expected: IllegalArgumentException) {
-<<<<<<< HEAD
-      assertThat(expected).hasMessage("No default value for transient constructor parameter 'a' on type '${RequiredTransientConstructorParameter::class.qualifiedName}'")
-=======
       assertThat(expected).hasMessageThat().isEqualTo(
-        "No default value for transient constructor parameter #0 " +
-          "a of fun <init>(kotlin.Int): " +
-          "com.squareup.moshi.kotlin.reflect.KotlinJsonAdapterTest.RequiredTransientConstructorParameter"
-      )
->>>>>>> f1924734
+        "No default value for transient constructor parameter 'a' on type " +
+          "'${RequiredTransientConstructorParameter::class.qualifiedName}'"
+      )
     }
   }
 
@@ -598,14 +593,9 @@
       moshi.adapter<NonPropertyConstructorParameter>()
       fail()
     } catch (expected: IllegalArgumentException) {
-<<<<<<< HEAD
-      assertThat(expected).hasMessage(
-        "No property for required constructor parameter 'a' on type '${NonPropertyConstructorParameter::class.qualifiedName}'"
-=======
       assertThat(expected).hasMessageThat().isEqualTo(
-        "No property for required constructor parameter #0 a of fun <init>(" +
-          "kotlin.Int, kotlin.Int): ${NonPropertyConstructorParameter::class.qualifiedName}"
->>>>>>> f1924734
+        "No property for required constructor parameter 'a' on type " +
+          "'${NonPropertyConstructorParameter::class.qualifiedName}'"
       )
     }
   }
