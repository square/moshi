/*
 * Copyright (C) 2017 Square, Inc.
 *
 * Licensed under the Apache License, Version 2.0 (the "License");
 * you may not use this file except in compliance with the License.
 * You may obtain a copy of the License at
 *
 *      http://www.apache.org/licenses/LICENSE-2.0
 *
 * Unless required by applicable law or agreed to in writing, software
 * distributed under the License is distributed on an "AS IS" BASIS,
 * WITHOUT WARRANTIES OR CONDITIONS OF ANY KIND, either express or implied.
 * See the License for the specific language governing permissions and
 * limitations under the License.
 */
package com.squareup.moshi

import java.lang.reflect.Modifier
import java.lang.reflect.Type
import java.util.AbstractMap.SimpleEntry
import kotlin.collections.Map.Entry
import kotlin.reflect.KFunction
import kotlin.reflect.KMutableProperty1
import kotlin.reflect.KParameter
import kotlin.reflect.KProperty1
import kotlin.reflect.full.findAnnotation
import kotlin.reflect.full.memberProperties
import kotlin.reflect.full.primaryConstructor
import kotlin.reflect.jvm.isAccessible
import kotlin.reflect.jvm.javaField
import kotlin.reflect.jvm.javaType

/** Classes annotated with this are eligible for this adapter. */
private val KOTLIN_METADATA = Class.forName("kotlin.Metadata") as Class<out Annotation>

/**
 * Placeholder value used when a field is absent from the JSON. Note that this code
 * distinguishes between absent values and present-but-null values.
 */
private object ABSENT_VALUE

/**
 * This class encodes Kotlin classes using their properties. It decodes them by first invoking the
 * constructor, and then by setting any additional properties that exist, if any.
 */
internal class KotlinJsonAdapter<T>(
    val constructor: KFunction<T>,
    val bindings: List<Binding<T, Any?>?>,
    val options: JsonReader.Options) : JsonAdapter<T>() {

  override fun fromJson(reader: JsonReader): T {
    val constructorSize = constructor.parameters.size

    // Read each value into its slot in the array.
    val values = Array<Any?>(bindings.size) { ABSENT_VALUE }
    reader.beginObject()
    while (reader.hasNext()) {
      val index = reader.selectName(options)
      val binding = if (index != -1) bindings[index] else null

      if (binding == null) {
        reader.nextName()
        reader.skipValue()
        continue
      }

      if (values[index] !== ABSENT_VALUE) {
        throw JsonDataException(
            "Multiple values for ${constructor.parameters[index].name} at ${reader.path}")
      }

      values[index] = binding.adapter.fromJson(reader)
    }
    reader.endObject()

    // Confirm all parameters are present, optional, or nullable.
    for (i in 0 until constructorSize) {
      if (values[i] === ABSENT_VALUE && !constructor.parameters[i].isOptional) {
        if (!constructor.parameters[i].type.isMarkedNullable) {
          throw JsonDataException(
              "Required value ${constructor.parameters[i].name} missing at ${reader.path}")
        }
        values[i] = null // Replace absent with null.
      }
    }

    // Call the constructor using a Map so that absent optionals get defaults.
    val result = constructor.callBy(IndexedParameterMap(constructor.parameters, values))

    // Set remaining properties.
    for (i in constructorSize until bindings.size) {
      bindings[i]!!.set(result, values[i])
    }

    return result
  }

  override fun toJson(writer: JsonWriter, value: T) {
    writer.beginObject()
    for (binding in bindings) {
      if (binding == null) continue // Skip constructor parameters that aren't properties.

      writer.name(binding.name)
      binding.adapter.toJson(writer, binding.get(value))
    }
    writer.endObject()
  }

  override fun toString() = "KotlinJsonAdapter(${constructor.returnType})"

  data class Binding<K, P>(
      val name: String,
      val adapter: JsonAdapter<P>,
      val property: KProperty1<K, P>,
      val parameter: KParameter?) {
    init {
      if (property !is KMutableProperty1 && parameter == null) {
        throw IllegalArgumentException("No constructor or var property for ${property}")
      }
    }

    fun get(value: K) = property.get(value)

    fun set(result: K, value: P) {
      if (value !== ABSENT_VALUE) {
        (property as KMutableProperty1<K, P>).set(result, value)
      }
    }
  }

  /** A simple [Map] that uses parameter indexes instead of sorting or hashing. */
  class IndexedParameterMap(val parameterKeys: List<KParameter>, val parameterValues: Array<Any?>)
    : AbstractMap<KParameter, Any?>() {

    override val entries: Set<Entry<KParameter, Any?>>
      get() {
        val allPossibleEntries = parameterKeys.mapIndexed { index, value ->
          SimpleEntry<KParameter, Any?>(value, parameterValues[index])
        }
        return allPossibleEntries.filterTo(LinkedHashSet<Entry<KParameter, Any?>>()) {
          it.value !== ABSENT_VALUE
        }
      }

    override fun containsKey(key: KParameter) = parameterValues[key.index] !== ABSENT_VALUE

    override fun get(key: KParameter): Any? {
      val value = parameterValues[key.index]
      return if (value !== ABSENT_VALUE) value else null
    }
  }
}

object KotlinJsonAdapterFactory : JsonAdapter.Factory {
  override fun create(type: Type?, annotations: MutableSet<out Annotation>, moshi: Moshi): JsonAdapter<*>? {
    if (!annotations.isEmpty()) return null

    val rawType = Types.getRawType(type)
    val platformType = ClassJsonAdapter.isPlatformType(rawType)
    if (platformType) return null

    if (!rawType.isAnnotationPresent(KOTLIN_METADATA)) return null

    val constructor = rawType.kotlin.primaryConstructor ?: return null
    val parametersByName = constructor.parameters.associateBy { it.name }
    constructor.isAccessible = true

    val bindingsByName = LinkedHashMap<String, KotlinJsonAdapter.Binding<Any, Any?>>()

    for (property in rawType.kotlin.memberProperties) {
      if (Modifier.isTransient(property.javaField?.modifiers ?: 0)) continue

      property.isAccessible = true
      var allAnnotations = property.annotations
      var jsonAnnotation = property.findAnnotation<Json>()

      val parameter = parametersByName[property.name]
      if (parameter != null) {
        allAnnotations += parameter.annotations
        if (jsonAnnotation == null) {
          jsonAnnotation = parameter.findAnnotation<Json>()
        }
      }

      val name = jsonAnnotation?.name ?: property.name
      val adapter = moshi.adapter<Any>(
          property.returnType.javaType, Util.jsonAnnotations(allAnnotations.toTypedArray()))

      bindingsByName[property.name] =
          KotlinJsonAdapter.Binding(name, adapter, property as KProperty1<Any, Any?>, parameter)
    }

    val bindings = ArrayList<KotlinJsonAdapter.Binding<Any, Any?>?>()

<<<<<<< HEAD
    for (parameter in constructor.parameters) {
      val binding = bindingsByName.remove(parameter.name)
      if (binding == null && !parameter.isOptional) {
        throw IllegalArgumentException(
            "No property for required constructor parameter ${parameter.name}")
=======
      for (parameter in constructor.parameters) {
        val binding = bindingsByName.remove(parameter.name)
        if (binding == null && !parameter.isOptional) {
          throw IllegalArgumentException("No property for required constructor ${parameter}")
        }
        bindings += binding
>>>>>>> b4c43ae7
      }
      bindings += binding
    }

    bindings += bindingsByName.values

    val options = JsonReader.Options.of(*bindings.map { it?.name ?: "\u0000" }.toTypedArray())
    return KotlinJsonAdapter(constructor, bindings, options)
  }
}<|MERGE_RESOLUTION|>--- conflicted
+++ resolved
@@ -192,20 +192,10 @@
 
     val bindings = ArrayList<KotlinJsonAdapter.Binding<Any, Any?>?>()
 
-<<<<<<< HEAD
     for (parameter in constructor.parameters) {
       val binding = bindingsByName.remove(parameter.name)
       if (binding == null && !parameter.isOptional) {
-        throw IllegalArgumentException(
-            "No property for required constructor parameter ${parameter.name}")
-=======
-      for (parameter in constructor.parameters) {
-        val binding = bindingsByName.remove(parameter.name)
-        if (binding == null && !parameter.isOptional) {
-          throw IllegalArgumentException("No property for required constructor ${parameter}")
-        }
-        bindings += binding
->>>>>>> b4c43ae7
+        throw IllegalArgumentException("No property for required constructor ${parameter}")
       }
       bindings += binding
     }
